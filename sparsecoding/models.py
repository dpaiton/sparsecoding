--- conflicted
+++ resolved
@@ -28,7 +28,6 @@
         found
     """
 
-<<<<<<< HEAD
     def __init__(
         self,
         inference_method,
@@ -39,32 +38,6 @@
         check_for_dictionary_nan=False,
         **kwargs,
     ):
-        """Class for learning a sparse code via dictionary learning
-
-        Parameters
-        ----------
-        inference_method : sparsecoding.InferenceMethod
-            Method for inferring coefficients for each image given the
-            dictionary
-        n_basis : int
-            Number of basis functions in dictionary
-        n_features : int
-            Number of features in data
-        sparsity_penalty : float, default=0.2
-            Sparsity penalty
-        dictionary_lr : float, default=1e-2
-            Learning rate of dictionary update
-        device : torch.device, default=torch.device("cpu")
-            Which device to utilize
-        check_for_dictionary_nan : bool, default=False
-            Flag to check for nans in the dictionary after gradient
-            updates and normalizations. Raises ValueError if nan
-            found
-        """
-=======
-    def __init__(self, inference_method, n_basis, n_features,
-                 sparsity_penalty=0.2, device=None, check_for_dictionary_nan=False, **kwargs):
->>>>>>> e2f28126
         super(SparseCoding, self).__init__()
         self.inference_method = inference_method
         self.n_basis = n_basis
